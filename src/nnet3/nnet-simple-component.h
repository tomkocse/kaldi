// nnet3/nnet-simple-component.h

// Copyright 2011-2013  Karel Vesely
//           2012-2015  Johns Hopkins University (author: Daniel Povey)
//                2013  Xiaohui Zhang
//           2014-2015  Vijayaditya Peddinti
//           2014-2015  Guoguo Chen
//                2015  Daniel Galvez
//                2015  Tom Ko

// See ../../COPYING for clarification regarding multiple authors
//
// Licensed under the Apache License, Version 2.0 (the "License");
// you may not use this file except in compliance with the License.
// You may obtain a copy of the License at
//
//  http://www.apache.org/licenses/LICENSE-2.0
//
// THIS CODE IS PROVIDED *AS IS* BASIS, WITHOUT WARRANTIES OR CONDITIONS OF ANY
// KIND, EITHER EXPRESS OR IMPLIED, INCLUDING WITHOUT LIMITATION ANY IMPLIED
// WARRANTIES OR CONDITIONS OF TITLE, FITNESS FOR A PARTICULAR PURPOSE,
// MERCHANTABLITY OR NON-INFRINGEMENT.
// See the Apache 2 License for the specific language governing permissions and
// limitations under the License.

#ifndef KALDI_NNET3_NNET_SIMPLE_COMPONENT_H_
#define KALDI_NNET3_NNET_SIMPLE_COMPONENT_H_

#include "nnet3/nnet-common.h"
#include "nnet3/nnet-component-itf.h"
#include "nnet3/natural-gradient-online.h"
#include <iostream>

namespace kaldi {
namespace nnet3 {

/// @file  nnet-simple-component.h
///   This file contains declarations of components that are "simple", meaning
///   they don't care about the indexes they are operating on, produce one
///   output for one input, and return the kSimpleComponent flag in their
///   Properties(): for example, tanh and affine components.  In
///   nnet-general-component.h there are components that don't fit this pattern.

// This "nnet3" version of the p-norm component only supports the 2-norm.
class PnormComponent: public Component {
 public:
  void Init(int32 input_dim, int32 output_dim);
  explicit PnormComponent(int32 input_dim, int32 output_dim) {
    Init(input_dim, output_dim);
  }
  virtual int32 Properties() const {
    return kSimpleComponent|kLinearInInput|kBackpropNeedsInput|kBackpropNeedsOutput;
  }
  PnormComponent(): input_dim_(0), output_dim_(0) { }
  virtual std::string Type() const { return "PnormComponent"; }
  virtual void InitFromConfig(ConfigLine *cfl);
  virtual int32 InputDim() const { return input_dim_; }
  virtual int32 OutputDim() const { return output_dim_; }
  virtual void* Propagate(const ComponentPrecomputedIndexes *indexes,
                          const CuMatrixBase<BaseFloat> &in,
                          CuMatrixBase<BaseFloat> *out) const;
  virtual void Backprop(const std::string &debug_info,
                        const ComponentPrecomputedIndexes *indexes,
                        const CuMatrixBase<BaseFloat> &in_value,
                        const CuMatrixBase<BaseFloat> &out_value,
                        const CuMatrixBase<BaseFloat> &out_deriv,
                        void *memo,
                        Component *to_update,
                        CuMatrixBase<BaseFloat> *in_deriv) const;
  virtual Component* Copy() const { return new PnormComponent(input_dim_,
                                                              output_dim_); }

  virtual void Read(std::istream &is, bool binary); // This Read function
  // requires that the Component has the correct type.

  /// Write component to stream
  virtual void Write(std::ostream &os, bool binary) const;

 protected:
  int32 input_dim_;
  int32 output_dim_;
};

// This component randomly zeros dropout_proportion of the input
// and the derivatives are backpropagated through the nonzero inputs.
// Typically this component used during training but not in test time.
// The idea is described under the name Dropout, in the paper
// "Dropout: A Simple Way to Prevent Neural Networks from Overfitting".
class DropoutComponent : public RandomComponent {
 public:
  void Init(int32 dim, BaseFloat dropout_proportion = 0.0,
            bool dropout_per_frame = false);

  DropoutComponent(int32 dim, BaseFloat dropout = 0.0,
                   bool dropout_per_frame = false) {
    Init(dim, dropout, dropout_per_frame);
  }

  DropoutComponent(): dim_(0), dropout_proportion_(0.0),
                      dropout_per_frame_(false) { }

  virtual int32 Properties() const {
    return kLinearInInput|kBackpropInPlace|kSimpleComponent|kBackpropNeedsInput|kBackpropNeedsOutput;
  }
  virtual std::string Type() const { return "DropoutComponent"; }

  virtual void InitFromConfig(ConfigLine *cfl);

  virtual int32 InputDim() const { return dim_; }

  virtual int32 OutputDim() const { return dim_; }

  virtual void Read(std::istream &is, bool binary);

  // Write component to stream
  virtual void Write(std::ostream &os, bool binary) const;

  virtual void* Propagate(const ComponentPrecomputedIndexes *indexes,
                         const CuMatrixBase<BaseFloat> &in,
                         CuMatrixBase<BaseFloat> *out) const;
  virtual void Backprop(const std::string &debug_info,
                        const ComponentPrecomputedIndexes *indexes,
                        const CuMatrixBase<BaseFloat> &in_value,
                        const CuMatrixBase<BaseFloat> &out_value,
                        const CuMatrixBase<BaseFloat> &out_deriv,
                        void *memo,
                        Component *to_update,
                        CuMatrixBase<BaseFloat> *in_deriv) const;
  virtual Component* Copy() const { return new DropoutComponent(dim_,
                                               dropout_proportion_,
                                               dropout_per_frame_); }
  virtual std::string Info() const;

  void SetDropoutProportion(BaseFloat dropout_proportion) {
    dropout_proportion_ = dropout_proportion;
  }

 private:
  int32 dim_;
  /// dropout-proportion is the proportion that is dropped out,
  /// e.g. if 0.1, we set 10% to zero value.
  BaseFloat dropout_proportion_;
  bool dropout_per_frame_;
};

class ElementwiseProductComponent: public Component {
 public:
  void Init(int32 input_dim, int32 output_dim);
  explicit ElementwiseProductComponent(int32 input_dim, int32 output_dim) {
    Init(input_dim, output_dim);
  }
  virtual int32 Properties() const {
    return kSimpleComponent|kBackpropNeedsInput;
  }
  ElementwiseProductComponent(): input_dim_(0), output_dim_(0) { }
  virtual std::string Type() const { return "ElementwiseProductComponent"; }
  virtual void InitFromConfig(ConfigLine *cfl);
  virtual int32 InputDim() const { return input_dim_; }
  virtual int32 OutputDim() const { return output_dim_; }
  virtual void* Propagate(const ComponentPrecomputedIndexes *indexes,
                          const CuMatrixBase<BaseFloat> &in,
                          CuMatrixBase<BaseFloat> *out) const;
  virtual void Backprop(const std::string &debug_info,
                        const ComponentPrecomputedIndexes *indexes,
                        const CuMatrixBase<BaseFloat> &in_value,
                        const CuMatrixBase<BaseFloat> &out_value,
                        const CuMatrixBase<BaseFloat> &out_deriv,
                        void *memo,
                        Component *to_update,
                        CuMatrixBase<BaseFloat> *in_deriv) const;
  virtual Component* Copy() const { return new ElementwiseProductComponent(input_dim_,
                                                              output_dim_); }

  virtual void Read(std::istream &is, bool binary); // This Read function
  // requires that the Component has the correct type.

  /// Write component to stream
  virtual void Write(std::ostream &os, bool binary) const;

 protected:
  int32 input_dim_;
  int32 output_dim_;
};

class NormalizeComponent: public Component {
 public:
 void Init(int32 input_dim, BaseFloat target_rms, bool add_log_stddev);
  explicit NormalizeComponent(int32 input_dim,
                              BaseFloat target_rms = 1.0,
                              bool add_log_stddev = false) {
    Init(input_dim, target_rms, add_log_stddev);
  }
  explicit NormalizeComponent(const NormalizeComponent &other);
  // note: there is some special code in NonlinerComponent::Info() that
  // specifically caters to this class.
  virtual int32 Properties() const {
    return (add_log_stddev_ ?
            kSimpleComponent|kBackpropNeedsInput|kBackpropAdds :
            kSimpleComponent|kBackpropNeedsInput|kPropagateInPlace|
            kBackpropAdds|kBackpropInPlace);
  }
  NormalizeComponent(): target_rms_(1.0), add_log_stddev_(false) { }
  virtual std::string Type() const { return "NormalizeComponent"; }
  virtual void InitFromConfig(ConfigLine *cfl);
  virtual Component* Copy() const { return new NormalizeComponent(*this); }
  virtual void* Propagate(const ComponentPrecomputedIndexes *indexes,
                          const CuMatrixBase<BaseFloat> &in,
                          CuMatrixBase<BaseFloat> *out) const;
  virtual void Backprop(const std::string &debug_info,
                        const ComponentPrecomputedIndexes *indexes,
                        const CuMatrixBase<BaseFloat> &in_value,
                        const CuMatrixBase<BaseFloat> &, // out_value
                        const CuMatrixBase<BaseFloat> &out_deriv,
                        void *memo,
                        Component *to_update,
                        CuMatrixBase<BaseFloat> *in_deriv) const;

  virtual void Read(std::istream &is, bool binary);
  virtual void Write(std::ostream &os, bool binary) const;
  virtual int32 InputDim() const { return input_dim_; }
  virtual int32 OutputDim() const {
    return (input_dim_ + (add_log_stddev_ ? 1 : 0));
  }
  virtual std::string Info() const;
 private:
  NormalizeComponent &operator = (const NormalizeComponent &other); // Disallow.
  enum { kExpSquaredNormFloor = -66 };
  static const BaseFloat kSquaredNormFloor;
  int32 input_dim_;
  BaseFloat target_rms_; // The target rms for outputs.
  // about 0.7e-20.  We need a value that's exactly representable in
  // float and whose inverse square root is also exactly representable
  // in float (hence, an even power of two).

  bool add_log_stddev_; // If true, log(max(epsi, sqrt(row_in^T row_in / D)))
                        // is an extra dimension of the output.
};


/*
   Implements the sigmoid nonlinearity, i.e. the function y = exp(-x).

   Configuration values accepted:
      dim              Dimension of this component, e.g. 1024

   Configuration values inherited from NonlinearComponent, and their
   local meanings:
      self-repair-lower-threshold e.g. self-repair-lower-threshold=0.05.  This
                    controls the self-repair mechanism, which for sigmoid units
                    consists of identifying units which are oversaturated (i.e.
                    usually close to -1 or +1) and nudging the inputs to be
                    closer to zero.  It gates on the average derivative of the
                    nonlinearity, which for sigmoid is a value between 0 and
                    0.25.  For units where the average function-derivative
                    accumulated during this iteration (job) of training is less
                    than this threshold, we activate self-repair, which consists
                    of adding (-self-repair-scale * (2*the output of the
                    nonlinearity - 1.0)) to the backpropagated derivatives.
                    This just happens to be a convenient-to-compute function
                    that's +1 for large negative inputs, and -1 for large positive
                    inputs, and smooth in between.
                    The default value of this is -1000, which the code internally
                    maps to 0.05 which is suitable for sigmoid units; if you do set it,
                    you can set it to a value like 0.025 or 0.075.
      self-repair-scale  Scale for the self-repair mechanism; see comments above.
                    default=0, but we usually set this to 1.0e-05 (or
                    occasionally 1.0e-04) in the scripts.

 */
class SigmoidComponent: public NonlinearComponent {
 public:
  explicit SigmoidComponent(const SigmoidComponent &other): NonlinearComponent(other) { }
  SigmoidComponent() { }
  virtual std::string Type() const { return "SigmoidComponent"; }
  virtual int32 Properties() const {
    return kSimpleComponent|kBackpropNeedsOutput|kPropagateInPlace|kStoresStats;
  }
  virtual Component* Copy() const { return new SigmoidComponent(*this); }
  virtual void* Propagate(const ComponentPrecomputedIndexes *indexes,
                          const CuMatrixBase<BaseFloat> &in,
                          CuMatrixBase<BaseFloat> *out) const;
  virtual void Backprop(const std::string &debug_info,
                        const ComponentPrecomputedIndexes *indexes,
                        const CuMatrixBase<BaseFloat> &, //in_value
                        const CuMatrixBase<BaseFloat> &out_value,
                        const CuMatrixBase<BaseFloat> &out_deriv,
                        void *memo,
                        Component *to_update,
                        CuMatrixBase<BaseFloat> *in_deriv) const;
  virtual void StoreStats(const CuMatrixBase<BaseFloat> &in_value,
                          const CuMatrixBase<BaseFloat> &out_value,
                          void *memo);
 private:
  // this function is called from Backprop code and only does something if the
  // self-repair-scale config value is set.
  void RepairGradients(const CuMatrixBase<BaseFloat> &out_value,
                       CuMatrixBase<BaseFloat> *in_deriv,
                       SigmoidComponent *to_update) const;

  SigmoidComponent &operator = (const SigmoidComponent &other); // Disallow.
};

/*
   Implements the tanh nonlinearity, i.e. the function y = tanh(x).

   Configuration values accepted:
      dim           Dimension of this component, e.g. 1024

   Configuration values inherited from NonlinearComponent, and their
   local meanings:
      self-repair-lower-threshold e.g. self-repair-lower-threshold=0.2.  This
                    controls the self-repair mechanism, which for tanh units
                    consists of identifying units which are oversaturated (i.e.
                    usually close to -1 or +1) and nudging the inputs to be
                    closer to zero.  It gates on the average derivative of
                    the nonlinearity, which for tanh is a value between 0 and 1.
                    For units where the average function-derivative accumulated
                    during this iteration (job) of training is less than
                    this threshold, we activate self-repair, which consists of
                    adding (-self-repair-scale * the output of the nonlinearity),
                    i.e. (-self-repair-scale * tanh(x)) to the backpropagated
                    derivatives.
                    The default value of this is -1000, which the code internally
                    maps to 0.2 which is suitable for tanh units; if you do set it,
                    you can set it to a value like 0.1 or 0.3.
      self-repair-scale  Scale for the self-repair mechanism; see comments above.
                    default=0, but we usually set this to 1.0e-05 (or
                    occasionally 1.0e-04) in the scripts.
 */
class TanhComponent: public NonlinearComponent {
 public:
  explicit TanhComponent(const TanhComponent &other): NonlinearComponent(other) { }
  TanhComponent() { }
  virtual std::string Type() const { return "TanhComponent"; }
  virtual Component* Copy() const { return new TanhComponent(*this); }
  virtual int32 Properties() const {
    return kSimpleComponent|kBackpropNeedsOutput|kPropagateInPlace|kStoresStats;
  }
  virtual void* Propagate(const ComponentPrecomputedIndexes *indexes,
                         const CuMatrixBase<BaseFloat> &in,
                         CuMatrixBase<BaseFloat> *out) const;
  virtual void Backprop(const std::string &debug_info,
                        const ComponentPrecomputedIndexes *indexes,
                        const CuMatrixBase<BaseFloat> &, //in_value
                        const CuMatrixBase<BaseFloat> &out_value,
                        const CuMatrixBase<BaseFloat> &out_deriv,
                        void *memo,
                        Component *to_update,
                        CuMatrixBase<BaseFloat> *in_deriv) const;
  virtual void StoreStats(const CuMatrixBase<BaseFloat> &in_value,
                          const CuMatrixBase<BaseFloat> &out_value,
                          void *memo);
 private:
  // this function is called from Backprop code and only does something if the
  // self-repair-scale config value is set.
  void RepairGradients(const CuMatrixBase<BaseFloat> &out_value,
                       CuMatrixBase<BaseFloat> *in_deriv,
                       TanhComponent *to_update) const;

  TanhComponent &operator = (const TanhComponent &other); // Disallow.
};


/*
   Implements the Rectified Linear Unit nonlinearity, a.k.a. ReLU.

   Configuration values accepted:
      dim              Dimension of this component, e.g. 1024

   Configuration values inherited from NonlinearComponent, and their
   local meanings:
      self-repair-lower-threshold e.g. self-repair-lower-threshold=0.05.  (Lower
                       threshold for self-repair, if set; in this case acts on
                       the average function-derivative, which is the proportion
                       of the time the output is > 0.  For any unit where the
                       average function-derivative is lower than this threshold,
                       we add 'self-repair-scale' to the backpropagated
                       derivatives in backprop.  There is no default
                       (default=-1000, which is interpreted specially).
      self-repair-upper-threshold e.g. self-repair-upper-threshold=0.95.
                       Like self-repair-lower-threshold, but controls self-repair
                       for units that are active *too* much of the time.  Units
                       whose average function-derivative exceeds this threshold
                       will have the negative of 'self-repair-scale' added to their
                       input derivatives in backprop.  There is no default
                       (default=-1000, which is interpreted specially).
      self-repair-scale  Scale for the self-repair mechanism; see comments for
                       self-repair-lower-threshold and self-repair-upper-threshold
                       for details.  default=0, but we usually set this to 1.0e-05
                       (or occasionally 1.0e-04) in the scripts.
 */
class RectifiedLinearComponent: public NonlinearComponent {
 public:
  explicit RectifiedLinearComponent(const RectifiedLinearComponent &other):
      NonlinearComponent(other) { }
  RectifiedLinearComponent() { }
  virtual std::string Type() const { return "RectifiedLinearComponent"; }
  virtual Component* Copy() const { return new RectifiedLinearComponent(*this); }
  virtual int32 Properties() const {
    return kSimpleComponent|kLinearInInput|kBackpropNeedsOutput|kPropagateInPlace|
        kStoresStats;
  }
  virtual void* Propagate(const ComponentPrecomputedIndexes *indexes,
                         const CuMatrixBase<BaseFloat> &in,
                         CuMatrixBase<BaseFloat> *out) const;
  virtual void Backprop(const std::string &debug_info,
                        const ComponentPrecomputedIndexes *indexes,
                        const CuMatrixBase<BaseFloat> &, //in_value
                        const CuMatrixBase<BaseFloat> &out_value,
                        const CuMatrixBase<BaseFloat> &out_deriv,
                        void *memo,
                        Component *to_update,
                        CuMatrixBase<BaseFloat> *in_deriv) const;
  virtual void StoreStats(const CuMatrixBase<BaseFloat> &in_value,
                          const CuMatrixBase<BaseFloat> &out_value,
                          void *memo);
 private:
  // this function is called from Backprop code and only does something if the
  // self-repair-scale config value is set.
  void RepairGradients(CuMatrixBase<BaseFloat> *in_deriv,
                       RectifiedLinearComponent *to_update) const;

  RectifiedLinearComponent &operator = (const RectifiedLinearComponent &other); // Disallow.
};

/**
   This component is a fixed (non-trainable) nonlinearity that sums its inputs
   to produce outputs.  Currently the only supported configuration is that its
   input-dim is interpreted as consisting of n blocks, and the output is just a
   summation over the n blocks, where  n = input-dim / output-dim, so for instance
    output[n] = input[n] + input[block-size + n] + .... .
   Later if needed we can add a configuration variable that allows you to sum
   over 'interleaved' input.
 */
class SumReduceComponent: public Component {
 public:
  void Init(int32 input_dim, int32 output_dim);
  explicit SumReduceComponent(int32 input_dim, int32 output_dim) {
    Init(input_dim, output_dim);
  }
  virtual int32 Properties() const {
    return kSimpleComponent|kLinearInInput;
  }
  SumReduceComponent(): input_dim_(0), output_dim_(0) { }
  virtual std::string Type() const { return "SumReduceComponent"; }
  virtual void InitFromConfig(ConfigLine *cfl);
  virtual int32 InputDim() const { return input_dim_; }
  virtual int32 OutputDim() const { return output_dim_; }
  virtual void* Propagate(const ComponentPrecomputedIndexes *indexes,
                         const CuMatrixBase<BaseFloat> &in,
                         CuMatrixBase<BaseFloat> *out) const;
  virtual void Backprop(const std::string &debug_info,
                        const ComponentPrecomputedIndexes *indexes,
                        const CuMatrixBase<BaseFloat> &, // in_value
                        const CuMatrixBase<BaseFloat> &, // out_value,
                        const CuMatrixBase<BaseFloat> &out_deriv,
                        void *memo,
                        Component *, // to_update
                        CuMatrixBase<BaseFloat> *in_deriv) const;
  virtual Component* Copy() const { return new SumReduceComponent(input_dim_,
                                                                  output_dim_); }

  virtual void Read(std::istream &is, bool binary); // This Read function
  // requires that the Component has the correct type.

  /// Write component to stream
  virtual void Write(std::ostream &os, bool binary) const;

 protected:
  int32 input_dim_;
  int32 output_dim_;
};


class FixedAffineComponent;
class FixedScaleComponent;
class PerElementScaleComponent;
class PerElementOffsetComponent;

// Affine means a linear function plus an offset.
// Note: although this class can be instantiated, it also
// functions as a base-class for more specialized versions of
// AffineComponent.
class AffineComponent: public UpdatableComponent {
  friend class SoftmaxComponent; // Friend declaration relates to mixing up.
 public:

  virtual int32 InputDim() const { return linear_params_.NumCols(); }
  virtual int32 OutputDim() const { return linear_params_.NumRows(); }

  virtual std::string Info() const;
  virtual void InitFromConfig(ConfigLine *cfl);

  AffineComponent() { } // use Init to really initialize.
  virtual std::string Type() const { return "AffineComponent"; }
  virtual int32 Properties() const {
    return kSimpleComponent|kUpdatableComponent|kLinearInParameters|
        kBackpropNeedsInput|kBackpropAdds;
  }


  virtual void* Propagate(const ComponentPrecomputedIndexes *indexes,
                         const CuMatrixBase<BaseFloat> &in,
                         CuMatrixBase<BaseFloat> *out) const;
  virtual void Backprop(const std::string &debug_info,
                        const ComponentPrecomputedIndexes *indexes,
                        const CuMatrixBase<BaseFloat> &in_value,
                        const CuMatrixBase<BaseFloat> &, // out_value
                        const CuMatrixBase<BaseFloat> &out_deriv,
                        void *memo,
                        Component *to_update,
                        CuMatrixBase<BaseFloat> *in_deriv) const;

  virtual void Read(std::istream &is, bool binary);
  virtual void Write(std::ostream &os, bool binary) const;

  virtual Component* Copy() const;


  // Some functions from base-class UpdatableComponent.
  virtual void Scale(BaseFloat scale);
  virtual void Add(BaseFloat alpha, const Component &other);
  virtual void PerturbParams(BaseFloat stddev);
  virtual BaseFloat DotProduct(const UpdatableComponent &other) const;
  virtual int32 NumParameters() const;
  virtual void Vectorize(VectorBase<BaseFloat> *params) const;
  virtual void UnVectorize(const VectorBase<BaseFloat> &params);

  // Some functions that are specific to this class.

  // This new function is used when mixing up:
  virtual void SetParams(const VectorBase<BaseFloat> &bias,
                         const MatrixBase<BaseFloat> &linear);
  const CuVector<BaseFloat> &BiasParams() const { return bias_params_; }
  const CuMatrix<BaseFloat> &LinearParams() const { return linear_params_; }
  explicit AffineComponent(const AffineComponent &other);
  // The next constructor is used in converting from nnet1.
  AffineComponent(const CuMatrixBase<BaseFloat> &linear_params,
                  const CuVectorBase<BaseFloat> &bias_params,
                  BaseFloat learning_rate);
  void Init(int32 input_dim, int32 output_dim,
            BaseFloat param_stddev, BaseFloat bias_stddev);
  void Init(std::string matrix_filename);

  // This function resizes the dimensions of the component, setting the
  // parameters to zero, while leaving any other configuration values the same.
  virtual void Resize(int32 input_dim, int32 output_dim);

  // The following functions are used for collapsing multiple layers
  // together.  They return a pointer to a new Component equivalent to
  // the sequence of two components.  We haven't implemented this for
  // FixedLinearComponent yet.
  Component *CollapseWithNext(const AffineComponent &next) const ;
  Component *CollapseWithNext(const FixedAffineComponent &next) const;
  Component *CollapseWithNext(const FixedScaleComponent &next) const;
  Component *CollapseWithPrevious(const FixedAffineComponent &prev) const;

 protected:
  friend class NaturalGradientAffineComponent;
  // This function Update() is for extensibility; child classes may override
  // this, e.g. for natural gradient update.
  virtual void Update(
      const std::string &debug_info,
      const CuMatrixBase<BaseFloat> &in_value,
      const CuMatrixBase<BaseFloat> &out_deriv) {
    UpdateSimple(in_value, out_deriv);
  }
  // UpdateSimple is used when *this is a gradient.  Child classes may override
  // this if needed, but typically won't need to.
  virtual void UpdateSimple(
      const CuMatrixBase<BaseFloat> &in_value,
      const CuMatrixBase<BaseFloat> &out_deriv);

  const AffineComponent &operator = (const AffineComponent &other); // Disallow.
  CuMatrix<BaseFloat> linear_params_;
  CuVector<BaseFloat> bias_params_;
};

class RepeatedAffineComponent;

/// This class implements an affine transform using a block diagonal matrix
/// e.g., one whose weight matrix is all zeros except for blocks on the
/// diagonal. All these blocks have the same dimensions.
///  input-dim: num cols of block diagonal matrix.
///  output-dim: num rows of block diagonal matrix.
/// num-blocks: number of blocks in diagonal of the matrix.
/// num-blocks must divide both input-dim and output-dim
class BlockAffineComponent : public UpdatableComponent {
 public:
  virtual int32 InputDim() const { return linear_params_.NumCols() * num_blocks_; }
  virtual int32 OutputDim() const { return linear_params_.NumRows(); }

  virtual std::string Info() const;
  virtual void InitFromConfig(ConfigLine *cfl);

  BlockAffineComponent() { }
  virtual std::string Type() const { return "BlockAffineComponent"; }
  virtual int32 Properties() const {
    return kSimpleComponent|kUpdatableComponent|kLinearInParameters|
      kBackpropNeedsInput|kBackpropAdds;
  }

  virtual void* Propagate(const ComponentPrecomputedIndexes *indexes,
                         const CuMatrixBase<BaseFloat> &in,
                         CuMatrixBase<BaseFloat> *out) const;

  virtual void Backprop(const std::string &debug_info,
                        const ComponentPrecomputedIndexes *indexes,
                        const CuMatrixBase<BaseFloat> &in_value,
                        const CuMatrixBase<BaseFloat> &, // out_value
                        const CuMatrixBase<BaseFloat> &out_deriv,
                        void *memo,
                        Component *to_update,
                        CuMatrixBase<BaseFloat> *in_deriv) const;

  virtual void Read(std::istream &is, bool binary);
  virtual void Write(std::ostream &os, bool binary) const;

  virtual Component* Copy() const;

  // Functions from base-class UpdatableComponent.
  virtual void Scale(BaseFloat scale);
  virtual void Add(BaseFloat alpha, const Component &other);
  virtual void PerturbParams(BaseFloat stddev);
  virtual BaseFloat DotProduct(const UpdatableComponent &other) const;
  virtual int32 NumParameters() const;
  virtual void Vectorize(VectorBase<BaseFloat> *params) const;
  virtual void UnVectorize(const VectorBase<BaseFloat> &params);

  // BlockAffine-specific functions.
  void Init(int32 input_dim, int32 output_dim, int32 num_blocks,
            BaseFloat param_stddev, BaseFloat bias_mean,
            BaseFloat bias_stddev);
  explicit BlockAffineComponent(const BlockAffineComponent &other);
  explicit BlockAffineComponent(const RepeatedAffineComponent &rac);
 protected:
  // The matrix linear_params_ has a block structure, with num_blocks_ blocks of
  // equal size.  The blocks are stored in linear_params_ as
  // [ M
  //   N
  //   O ] but we actually treat it as the matrix:
  // [ M 0 0
  //   0 N 0
  //   0 0 O ]
  CuMatrix<BaseFloat> linear_params_;
  CuVector<BaseFloat> bias_params_;
  int32 num_blocks_;
 private:
  const BlockAffineComponent &operator = (const BlockAffineComponent &other); // Disallow.
};

class RepeatedAffineComponent: public UpdatableComponent {
 public:

  virtual int32 InputDim() const { return linear_params_.NumCols() * num_repeats_; }
  virtual int32 OutputDim() const { return linear_params_.NumRows() * num_repeats_; }

  virtual std::string Info() const;
  virtual void InitFromConfig(ConfigLine *cfl);

  RepeatedAffineComponent() { } // use Init to really initialize.
  virtual std::string Type() const { return "RepeatedAffineComponent"; }
  virtual int32 Properties() const {
    return kSimpleComponent|kUpdatableComponent|kLinearInParameters|
        kBackpropNeedsInput|kBackpropAdds|kInputContiguous|kOutputContiguous;
  }
  virtual void* Propagate(const ComponentPrecomputedIndexes *indexes,
                         const CuMatrixBase<BaseFloat> &in,
                         CuMatrixBase<BaseFloat> *out) const;
  virtual void Backprop(const std::string &debug_info,
                        const ComponentPrecomputedIndexes *indexes,
                        const CuMatrixBase<BaseFloat> &in_value,
                        const CuMatrixBase<BaseFloat> &, // out_value
                        const CuMatrixBase<BaseFloat> &out_deriv,
                        void *memo,
                        Component *to_update,
                        CuMatrixBase<BaseFloat> *in_deriv) const;

  virtual void Read(std::istream &is, bool binary);
  virtual void Write(std::ostream &os, bool binary) const;

  virtual Component* Copy() const;

  // Some functions from base-class UpdatableComponent.
  virtual void Scale(BaseFloat scale);
  virtual void Add(BaseFloat alpha, const Component &other);
  virtual void PerturbParams(BaseFloat stddev);
  virtual BaseFloat DotProduct(const UpdatableComponent &other) const;
  virtual int32 NumParameters() const;
  virtual void Vectorize(VectorBase<BaseFloat> *params) const;
  virtual void UnVectorize(const VectorBase<BaseFloat> &params);

  // Some functions that are specific to this class.
  const CuVector<BaseFloat> &BiasParams() const { return bias_params_; }
  const CuMatrix<BaseFloat> &LinearParams() const { return linear_params_; }
  explicit RepeatedAffineComponent(const RepeatedAffineComponent &other);

  void Init(int32 input_dim, int32 output_dim, int32 num_repeats,
            BaseFloat param_stddev, BaseFloat bias_mean,
            BaseFloat bias_stddev);
  friend BlockAffineComponent::BlockAffineComponent(const RepeatedAffineComponent &rac);
 protected:
  // This function Update(), called from backprop, is broken out for
  // extensibility to natural gradient update.
  virtual void Update(
      const CuMatrixBase<BaseFloat> &in_value,
      const CuMatrixBase<BaseFloat> &out_deriv);

  // This function does nothing here but is redefined in child-class
  // NaturalGradientRepeatedAffineComponent.  This help avoid repeated code.
  virtual void SetNaturalGradientConfigs() { }

  const RepeatedAffineComponent &operator = (const RepeatedAffineComponent &other); // Disallow.
  CuMatrix<BaseFloat> linear_params_;
  CuVector<BaseFloat> bias_params_;
  int32 num_repeats_;
};

class NaturalGradientRepeatedAffineComponent: public RepeatedAffineComponent {
 public:
  // Use Init() to really initialize.
  NaturalGradientRepeatedAffineComponent() { }

  // Most of the public functions are inherited from RepeatedAffineComponent.
  virtual std::string Type() const {
    return "NaturalGradientRepeatedAffineComponent";
  }

  virtual Component* Copy() const;

  // Copy constructor
  explicit NaturalGradientRepeatedAffineComponent(
      const NaturalGradientRepeatedAffineComponent &other);
 private:
  virtual void Update(
      const CuMatrixBase<BaseFloat> &in_value,
      const CuMatrixBase<BaseFloat> &out_deriv);

  const NaturalGradientRepeatedAffineComponent &operator=(
      const NaturalGradientRepeatedAffineComponent &other); // Disallow.

  // Applies the default configuration to preconditioner_in_.
  virtual void SetNaturalGradientConfigs();

  // For efficiency reasons we only apply the natural gradient to the input
  // side, i.e. not to the space of output derivatives-- we believe the input
  // side is the more important side.  We don't make the natural-gradient
  // configurable; we just give it a reasonable configuration.
  // Instead of using the individual data-points, for efficiency reasons we use
  // the distribution of per-minibatch summed derivatives over each dimension of
  // the output space, as the source for the Fisher matrix.
  OnlineNaturalGradient preconditioner_in_;
};

class SoftmaxComponent: public NonlinearComponent {
 public:
  explicit SoftmaxComponent(const SoftmaxComponent &other):
      NonlinearComponent(other) { }
  SoftmaxComponent() { }
  virtual std::string Type() const { return "SoftmaxComponent"; }
  virtual int32 Properties() const {
    return kSimpleComponent|kBackpropNeedsOutput|kStoresStats;
  }
  virtual void* Propagate(const ComponentPrecomputedIndexes *indexes,
                         const CuMatrixBase<BaseFloat> &in,
                         CuMatrixBase<BaseFloat> *out) const;
  virtual void Backprop(const std::string &debug_info,
                        const ComponentPrecomputedIndexes *indexes,
                        const CuMatrixBase<BaseFloat> &in_value,
                        const CuMatrixBase<BaseFloat> &out_value,
                        const CuMatrixBase<BaseFloat> &out_deriv,
                        void *memo,
                        Component *to_update,
                        CuMatrixBase<BaseFloat> *in_deriv) const;
  virtual void StoreStats(const CuMatrixBase<BaseFloat> &in_value,
                          const CuMatrixBase<BaseFloat> &out_value,
                          void *memo);
  virtual Component* Copy() const { return new SoftmaxComponent(*this); }
 private:
  SoftmaxComponent &operator = (const SoftmaxComponent &other); // Disallow.
};


/*
   Implements the log of a softmax nonlinearity, so it's the same
   as shifting each input vector by a constant offset so that, when
   exponentiated, it would sum to one.

   We usually use this in place of softmax because the log-scale
   output will not saturate.

   Configuration values accepted:
      dim            e.g. dim=8061.   Usually this is the last component
                     in a network, so 'dim' is the number of classes.
 */
class LogSoftmaxComponent: public NonlinearComponent {
 public:
  explicit LogSoftmaxComponent(const LogSoftmaxComponent &other):
      NonlinearComponent(other) { }
  LogSoftmaxComponent() { }
  virtual std::string Type() const { return "LogSoftmaxComponent"; }
  virtual int32 Properties() const {
    return kSimpleComponent|kBackpropNeedsOutput|kStoresStats;
  }
  virtual void* Propagate(const ComponentPrecomputedIndexes *indexes,
                         const CuMatrixBase<BaseFloat> &in,
                         CuMatrixBase<BaseFloat> *out) const;
  virtual void Backprop(const std::string &debug_info,
                        const ComponentPrecomputedIndexes *indexes,
                        const CuMatrixBase<BaseFloat> &in_value,
                        const CuMatrixBase<BaseFloat> &out_value,
                        const CuMatrixBase<BaseFloat> &out_deriv,
                        void *memo,
                        Component *to_update,
                        CuMatrixBase<BaseFloat> *in_deriv) const;

  virtual Component* Copy() const { return new LogSoftmaxComponent(*this); }
 private:
  LogSoftmaxComponent &operator = (const LogSoftmaxComponent &other); // Disallow.
};

/*
  Keywords: natural gradient descent, NG-SGD, naturalgradient.  For
  the top-level of the natural gradient code look here, and also in
  nnet-precondition-online.h.
  NaturalGradientAffineComponent is
  a version of AffineComponent that has a non-(multiple of unit) learning-rate
  matrix.  See nnet-precondition-online.h for a description of the technique.
  It is described, under the name Online NG-SGD, in the paper "Parallel
  training of DNNs with Natural Gradient and Parameter Averaging" (ICLR
  workshop, 2015) by Daniel Povey, Xiaohui Zhang and Sanjeev Khudanpur.

  Configuration values accepted by this component:

  Values inherited from UpdatableComponent (see its declaration in
  nnet-component-itf for details):
     learning-rate
     learning-rate-factor
     max-change

  Values used in initializing the component's parameters:
     input-dim             e.g. input-dim=1024.  The input dimension.
     output-dim            e.g. output-dim=1024.  The output dimension.
     param-stddev          e.g. param-stddev=0.025.  The standard deviation
                           used to randomly initialize the linear parameters
                           (as Gaussian random values * param-stddev).
                           Defaults to 1/sqrt(input-dim), which is Glorot
                           initialization.
     bias-stddev           e.g. bias-stddev=0.0.  The standard deviation
                           used to randomly initialize the bias parameters.
                           Defaults to 1.0 but we usually set it to 0.0
                           in the config.
     bias-mean             e.g. bias-mean=1.0.  Allows you to ininialize the
                           bias parameters with an offset.  Default is 0.0
                           which is normally suitable

     matrix                e.g. matrix=foo/bar/init.mat  May be used as an
                           alternative to (input-dim, output-dim, param-stddev,
                           bias-stddev, bias-mean) to initialize the parameters.
                           Dimension is output-dim by (input-dim + 1), last
                           column is interpreted as the bias.

   Options to the natural gradient (you won't normally have to set these,
   the defaults are suitable):

      num-samples-history   Number of frames used as the time-constant to
                            determine how 'up-to-date' the Fisher-matrix
                            estimates are.  Smaller -> more up-to-date, but more
                            noisy.  default=2000.
      alpha                 Constant that determines how much we smooth the
                            Fisher-matrix estimates with the unit matrix.
                            Larger means more smoothing. default=4.0
      rank-in               Rank used in low-rank-plus-unit estimate of Fisher
                            matrix in the input space.  default=20.
      rank-out              Rank used in low-rank-plus-unit estimate of Fisher
                            matrix in the output-derivative space.  default=80.
      update-period         Determines after with what frequency (in
                            minibatches) we update the Fisher-matrix estimates;
                            making this > 1 saves a little time in training.
                            default=4.
*/
class NaturalGradientAffineComponent: public AffineComponent {
 public:
  virtual std::string Type() const { return "NaturalGradientAffineComponent"; }
  virtual void Read(std::istream &is, bool binary);
  virtual void Write(std::ostream &os, bool binary) const;
  void Init(int32 input_dim, int32 output_dim,
            BaseFloat param_stddev, BaseFloat bias_stddev, BaseFloat bias_mean,
            int32 rank_in, int32 rank_out, int32 update_period,
            BaseFloat num_samples_history, BaseFloat alpha);
  void Init(int32 rank_in, int32 rank_out, int32 update_period,
            BaseFloat num_samples_history,
            BaseFloat alpha, std::string matrix_filename);
  // this constructor does not really initialize, use Init() or Read().
  NaturalGradientAffineComponent();
  void Resize(int32 input_dim, int32 output_dim);
  void InitFromConfig(ConfigLine *cfl);
  virtual std::string Info() const;
  virtual Component* Copy() const;
  virtual void Scale(BaseFloat scale);
  virtual void Add(BaseFloat alpha, const Component &other);
  // copy constructor
  explicit NaturalGradientAffineComponent(
      const NaturalGradientAffineComponent &other);
 private:
  // disallow assignment operator.
  NaturalGradientAffineComponent &operator= (
      const NaturalGradientAffineComponent&);

  // Configs for preconditioner.  The input side tends to be better conditioned ->
  // smaller rank needed, so make them separately configurable.
  int32 rank_in_;
  int32 rank_out_;
  int32 update_period_;
  BaseFloat num_samples_history_;
  BaseFloat alpha_;

  OnlineNaturalGradient preconditioner_in_;

  OnlineNaturalGradient preconditioner_out_;

  // Sets the configs rank, alpha and eta in the preconditioner objects,
  // from the class variables.
  void SetNaturalGradientConfigs();

  virtual void Update(
      const std::string &debug_info,
      const CuMatrixBase<BaseFloat> &in_value,
      const CuMatrixBase<BaseFloat> &out_deriv);
};


/// FixedAffineComponent is an affine transform that is supplied
/// at network initialization time and is not trainable.
class FixedAffineComponent: public Component {
 public:
  FixedAffineComponent() { }
  virtual std::string Type() const { return "FixedAffineComponent"; }
  virtual std::string Info() const;

  // Copy constructor from AffineComponent-- can be used when we're done
  // training a particular part of the model and want to efficiently disable
  // further training.
  FixedAffineComponent(const AffineComponent &c);

  /// matrix should be of size input-dim+1 to output-dim, last col is offset
  void Init(const CuMatrixBase<BaseFloat> &matrix);

  // The ConfigLine cfl contains just the option matrix=<string>,
  // where the string is the filename of a Kaldi-format matrix to read.
  virtual void InitFromConfig(ConfigLine *cfl);

  virtual int32 Properties() const { return kSimpleComponent|kBackpropAdds; }
  virtual int32 InputDim() const { return linear_params_.NumCols(); }
  virtual int32 OutputDim() const { return linear_params_.NumRows(); }

  virtual void* Propagate(const ComponentPrecomputedIndexes *indexes,
                         const CuMatrixBase<BaseFloat> &in,
                         CuMatrixBase<BaseFloat> *out) const;
  virtual void Backprop(const std::string &debug_info,
                        const ComponentPrecomputedIndexes *indexes,
                        const CuMatrixBase<BaseFloat> &in_value,
                        const CuMatrixBase<BaseFloat> &, // out_value
                        const CuMatrixBase<BaseFloat> &out_deriv,
                        void *memo,
                        Component *to_update,
                        CuMatrixBase<BaseFloat> *in_deriv) const;


  virtual Component* Copy() const;
  virtual void Read(std::istream &is, bool binary);
  virtual void Write(std::ostream &os, bool binary) const;

  // Function to provide access to linear_params_.
  const CuMatrix<BaseFloat> &LinearParams() const { return linear_params_; }
 protected:
  friend class AffineComponent;
  CuMatrix<BaseFloat> linear_params_;
  CuVector<BaseFloat> bias_params_;

  KALDI_DISALLOW_COPY_AND_ASSIGN(FixedAffineComponent);
};

/// SumGroupComponent is used to sum up groups of posteriors.
/// It's used to introduce a kind of Gaussian-mixture-model-like
/// idea into neural nets.  This is basically a degenerate case of
/// MixtureProbComponent; we had to implement it separately to
/// be efficient for CUDA (we can use this one regardless whether
/// we have CUDA or not; it's the normal case we want anyway).
///
/// There are two forms of initialization in a config file: one
/// where the number of elements are specified for each group
/// individually as a vector, and one where only the total input
/// dimension and the output dimension (number of groups) is specified.
/// The second is used when all groups have the same size.
class SumGroupComponent: public Component {
public:
  virtual int32 InputDim() const { return input_dim_; }
  virtual int32 OutputDim() const { return output_dim_; }
  void Init(const std::vector<int32> &sizes); // the vector is of the input dim
                                              // (>= 1) for each output dim.
  void Init(int32 input_dim, int32 output_dim);
  void GetSizes(std::vector<int32> *sizes) const; // Get a vector saying, for
                                                  // each output-dim, how many
                                                  // inputs were summed over.
  virtual void InitFromConfig(ConfigLine *cfl);
  SumGroupComponent() { }
  virtual std::string Type() const { return "SumGroupComponent"; }
  virtual int32 Properties() const { return kSimpleComponent|kLinearInInput; }
  virtual void* Propagate(const ComponentPrecomputedIndexes *indexes,
                         const CuMatrixBase<BaseFloat> &in,
                         CuMatrixBase<BaseFloat> *out) const;
  virtual void Backprop(const std::string &debug_info,
                        const ComponentPrecomputedIndexes *indexes,
                        const CuMatrixBase<BaseFloat> &in_value,
                        const CuMatrixBase<BaseFloat> &, // out_value
                        const CuMatrixBase<BaseFloat> &out_deriv,
                        void *memo,
                        Component *to_update,
                        CuMatrixBase<BaseFloat> *in_deriv) const;
  virtual Component* Copy() const;
  virtual void Read(std::istream &is, bool binary);
  virtual void Write(std::ostream &os, bool binary) const;

private:
  KALDI_DISALLOW_COPY_AND_ASSIGN(SumGroupComponent);
  // Note: Int32Pair is just struct{ int32 first; int32 second }; it's defined
  // in cu-matrixdim.h as extern "C" which is needed for the CUDA interface.
  CuArray<Int32Pair> indexes_; // for each output index, the (start, end) input
                               // index.
  CuArray<int32> reverse_indexes_; // for each input index, the output index.
  int32 input_dim_;
  int32 output_dim_;
};


/// FixedScaleComponent applies a fixed per-element scale; it's similar
/// to the Rescale component in the nnet1 setup (and only needed for nnet1
/// model conversion).
class FixedScaleComponent: public Component {
 public:
  FixedScaleComponent() { }
  virtual std::string Type() const { return "FixedScaleComponent"; }
  virtual std::string Info() const;
  virtual int32 Properties() const {
    return kSimpleComponent|kLinearInInput|kPropagateInPlace|kBackpropInPlace;
  }

  void Init(const CuVectorBase<BaseFloat> &scales);

  // The ConfigLine cfl contains only the option scales=<string>,
  // where the string is the filename of a Kaldi-format matrix to read.
  virtual void InitFromConfig(ConfigLine *cfl);

  virtual int32 InputDim() const { return scales_.Dim(); }
  virtual int32 OutputDim() const { return scales_.Dim(); }

  virtual void* Propagate(const ComponentPrecomputedIndexes *indexes,
                         const CuMatrixBase<BaseFloat> &in,
                         CuMatrixBase<BaseFloat> *out) const;
  virtual void Backprop(const std::string &debug_info,
                        const ComponentPrecomputedIndexes *indexes,
                        const CuMatrixBase<BaseFloat> &, // in_value
                        const CuMatrixBase<BaseFloat> &, // out_value
                        const CuMatrixBase<BaseFloat> &out_deriv,
                        void *memo,
                        Component *, // to_update
                        CuMatrixBase<BaseFloat> *in_deriv) const;
  virtual Component* Copy() const;
  virtual void Read(std::istream &is, bool binary);
  virtual void Write(std::ostream &os, bool binary) const;

 protected:
  friend class AffineComponent;  // necessary for collapse
  CuVector<BaseFloat> scales_;
  KALDI_DISALLOW_COPY_AND_ASSIGN(FixedScaleComponent);
};


/// FixedBiasComponent applies a fixed per-element bias; it's similar
/// to the AddShift component in the nnet1 setup (and only needed for nnet1
/// model conversion.
class FixedBiasComponent: public Component {
 public:
  FixedBiasComponent() { }
  virtual std::string Type() const { return "FixedBiasComponent"; }
  virtual std::string Info() const;

  virtual int32 Properties() const {
    return kSimpleComponent|kPropagateInPlace|kBackpropInPlace;
  }

  void Init(const CuVectorBase<BaseFloat> &scales);

  // The ConfigLine cfl contains only the option bias=<string>,
  // where the string is the filename of a Kaldi-format matrix to read.
  virtual void InitFromConfig(ConfigLine *cfl);
  virtual int32 InputDim() const { return bias_.Dim(); }
  virtual int32 OutputDim() const { return bias_.Dim(); }
  using Component::Propagate; // to avoid name hiding
  virtual void* Propagate(const ComponentPrecomputedIndexes *indexes,
                         const CuMatrixBase<BaseFloat> &in,
                         CuMatrixBase<BaseFloat> *out) const;
  virtual void Backprop(const std::string &debug_info,
                        const ComponentPrecomputedIndexes *indexes,
                        const CuMatrixBase<BaseFloat> &, // in_value,
                        const CuMatrixBase<BaseFloat> &, // out_value
                        const CuMatrixBase<BaseFloat> &out_deriv,
                        void *memo,
                        Component *, // to_update
                        CuMatrixBase<BaseFloat> *in_deriv) const;
  virtual Component* Copy() const;
  virtual void Read(std::istream &is, bool binary);
  virtual void Write(std::ostream &os, bool binary) const;

 protected:
  CuVector<BaseFloat> bias_;
  KALDI_DISALLOW_COPY_AND_ASSIGN(FixedBiasComponent);
};

// NoOpComponent just duplicates its input.  We don't anticipate this being used
// very often, but it may sometimes make your life easier
class NoOpComponent: public NonlinearComponent {
 public:
  explicit NoOpComponent(const NoOpComponent &other): NonlinearComponent(other) { }
  NoOpComponent() { }
  virtual std::string Type() const { return "NoOpComponent"; }
  virtual int32 Properties() const {
    return kSimpleComponent|kLinearInInput|kPropagateInPlace;
  }
  virtual Component* Copy() const { return new NoOpComponent(*this); }
  virtual void* Propagate(const ComponentPrecomputedIndexes *indexes,
                          const CuMatrixBase<BaseFloat> &in,
                          CuMatrixBase<BaseFloat> *out) const;
  virtual void Backprop(const std::string &debug_info,
                        const ComponentPrecomputedIndexes *indexes,
                        const CuMatrixBase<BaseFloat> &, //in_value
                        const CuMatrixBase<BaseFloat> &, // out_value,
                        const CuMatrixBase<BaseFloat> &out_deriv,
                        void *memo,
                        Component *to_update,
                        CuMatrixBase<BaseFloat> *in_deriv) const;
 private:
  NoOpComponent &operator = (const NoOpComponent &other); // Disallow.
};

// ClipGradientComponent just duplicates its input, but clips gradients
// during backpropagation if they cross a predetermined threshold.
// This component will be used to prevent gradient explosion problem in
// recurrent neural networks
class ClipGradientComponent: public Component {
 public:
  ClipGradientComponent(int32 dim, BaseFloat clipping_threshold,
                        bool norm_based_clipping,
                        BaseFloat self_repair_clipped_proportion_threshold,
                        BaseFloat self_repair_target,
                        BaseFloat self_repair_scale,
                        int32 num_clipped,
                        int32 count,
                        int32 num_self_repaired,
                        int32 num_backpropped) {
    Init(dim, clipping_threshold, norm_based_clipping,
         self_repair_clipped_proportion_threshold,
         self_repair_target,
         self_repair_scale,
         num_clipped, count,
         num_self_repaired, num_backpropped);}

  ClipGradientComponent(): dim_(0), clipping_threshold_(-1),
    norm_based_clipping_(false),
    self_repair_clipped_proportion_threshold_(1.0),
    self_repair_target_(0.0),
    self_repair_scale_(0.0),
    num_clipped_(0), count_(0),
    num_self_repaired_(0), num_backpropped_(0) { }

  virtual int32 InputDim() const { return dim_; }
  virtual int32 OutputDim() const { return dim_; }
  virtual void InitFromConfig(ConfigLine *cfl);
  void Init(int32 dim, BaseFloat clipping_threshold, bool norm_based_clipping,
            BaseFloat self_repair_clipped_proportion_threshold,
            BaseFloat self_repair_target,
            BaseFloat self_repair_scale,
            int32 num_clipped, int32 count,
            int32 num_self_repaired, int32 num_backpropped);

  virtual std::string Type() const { return "ClipGradientComponent"; }

  virtual int32 Properties() const {
    return kSimpleComponent|kLinearInInput|kPropagateInPlace|kBackpropInPlace|
           kBackpropNeedsInput;
  }

  virtual void ZeroStats();

  virtual Component* Copy() const {
    return new ClipGradientComponent(dim_,
                                     clipping_threshold_,
                                     norm_based_clipping_,
                                     self_repair_clipped_proportion_threshold_,
                                     self_repair_target_,
                                     self_repair_scale_,
                                     num_clipped_,
                                     count_,
                                     num_self_repaired_,
                                     num_backpropped_);}

  virtual void* Propagate(const ComponentPrecomputedIndexes *indexes,
                         const CuMatrixBase<BaseFloat> &in,
                         CuMatrixBase<BaseFloat> *out) const;
  virtual void Backprop(const std::string &debug_info,
                        const ComponentPrecomputedIndexes *indexes,
                        const CuMatrixBase<BaseFloat> &in_value,
                        const CuMatrixBase<BaseFloat> &, // out_value,
                        const CuMatrixBase<BaseFloat> &out_deriv,
                        void *memo,
                        Component *to_update,
                        CuMatrixBase<BaseFloat> *in_deriv) const;

  virtual void Scale(BaseFloat scale);
  virtual void Add(BaseFloat alpha, const Component &other);
  virtual void Read(std::istream &is, bool binary); // This Read function
  // requires that the Component has the correct type.
  /// Write component to stream
  virtual void Write(std::ostream &os, bool binary) const;
  virtual std::string Info() const;
  virtual ~ClipGradientComponent() {
    if (num_self_repaired_ > 0)
      KALDI_LOG << "ClipGradientComponent(node_name=" << debug_info_
                << ")'s self-repair was activated " << num_self_repaired_
                << " time(s) out of " << num_backpropped_
                << " times of calling Backprop() in this training job.";
  }
 private:
  int32 dim_;  // input/output dimension
  BaseFloat clipping_threshold_;  // threshold to be used for clipping
                                  // could correspond to max-row-norm (if
                                  // norm_based_clipping_ == true) or
                                  // max-absolute-value (otherwise)
  bool norm_based_clipping_;  // if true the max-row-norm will be clipped
                              // else element-wise absolute value clipping is
                              // done

  // some configuration values relating to self-repairing.
  BaseFloat self_repair_clipped_proportion_threshold_; // the threshold of
                                                       // clipped-proportion
                                                       // for self-repair to be
                                                       // activated
  BaseFloat self_repair_target_; // the target value towards which self-repair
                                 // is trying to set for in-deriv
  BaseFloat self_repair_scale_;  // constant scaling the self-repair vector
  std::string debug_info_;   // component-node name, used in the destructor to
                             // print out stats of self-repair

  // this function is called from Backprop code, and only does something if the
  // self-repair-scale config value is set and the current clipped proportion
  // exceeds the threshold. What it does is to add a term to in-deriv that
  // forces the input to the ClipGradientComponent to be close to some small
  // value (e.g., 0.0 or 0.5, depending on what the input is, e.g.,
  // Sigmoid or Tanh or Affine). The hope is that if the input is forced to be
  // small, the parameters on the path will also tend to be small, which may
  // help tamp down the divergence caused by gradient explosion.
  void RepairGradients(const std::string &debug_info,
                       const CuMatrixBase<BaseFloat> &in_value,
                       CuMatrixBase<BaseFloat> *in_deriv,
                       ClipGradientComponent *to_update) const;

  ClipGradientComponent &operator =
      (const ClipGradientComponent &other); // Disallow.

 protected:
  // variables to store stats
  // An element corresponds to rows of derivative matrix, when
  // norm_based_clipping_ is true,
  // else it corresponds to each element of the derivative matrix
  // Note: no stats are stored when norm_based_clipping_ is false
  int32 num_clipped_;  // number of elements which were clipped
  int32 count_;  // number of elements which were processed
  int32 num_self_repaired_; // number of times self-repair is activated
  int32 num_backpropped_; //number of times backprop is called

};

/** PermuteComponent changes the order of the columns (i.e. the feature or
    activation dimensions).  Output dimension i is mapped to input dimension
    column_map_[i], so it's like doing:
      for each row:
        for each feature/activation dimension i:
          output(row, i) = input(row, column_map_[i]).

*/
class PermuteComponent: public Component {
 public:
  PermuteComponent()  {}
  PermuteComponent(const std::vector<int32> &column_map) { Init(column_map); }

  virtual int32 InputDim() const { return column_map_.Dim(); }
  virtual int32 OutputDim() const { return column_map_.Dim(); }
  virtual void InitFromConfig(ConfigLine *cfl);
  void Init(const std::vector<int32> &column_map);

  virtual std::string Type() const { return "PermuteComponent"; }

  virtual int32 Properties() const {
    return kSimpleComponent|kLinearInInput;
  }

  virtual void ZeroStats() {}

  virtual Component* Copy() const;

  virtual void* Propagate(const ComponentPrecomputedIndexes *indexes,
                         const CuMatrixBase<BaseFloat> &in,
                         CuMatrixBase<BaseFloat> *out) const;
  virtual void Backprop(const std::string &debug_info,
                        const ComponentPrecomputedIndexes *indexes,
                        const CuMatrixBase<BaseFloat> &, //in_value
                        const CuMatrixBase<BaseFloat> &, // out_value,
                        const CuMatrixBase<BaseFloat> &out_deriv,
                        void *memo,
                        Component *to_update,
                        CuMatrixBase<BaseFloat> *in_deriv) const;

  virtual void Scale(BaseFloat scale) {}
  virtual void Add(BaseFloat alpha, const Component &other) {}
  virtual void Read(std::istream &is, bool binary); // This Read function
  // requires that the Component has the correct type.
  /// Write component to stream
  virtual void Write(std::ostream &os, bool binary) const;
  virtual std::string Info() const;
 private:
  // computes the reverse column map.  Must not be called if column_map_.Dim()
  // == 0
  void ComputeReverseColumnMap();
  CuArray<int32> column_map_;
  // the following is a derived variable, not written to disk.
  // It is used in backprop.
  CuArray<int32> reverse_column_map_;
  PermuteComponent &operator =
      (const PermuteComponent &other); // Disallow.
};




// PerElementScaleComponent scales each dimension of its input with a separate
// trainable scale; it's like a linear component with a diagonal matrix.
class PerElementScaleComponent: public UpdatableComponent {
 public:
  virtual int32 InputDim() const { return scales_.Dim(); }
  virtual int32 OutputDim() const { return scales_.Dim(); }

  virtual std::string Info() const;
  virtual void InitFromConfig(ConfigLine *cfl);

  PerElementScaleComponent() { } // use Init to really initialize.
  virtual std::string Type() const { return "PerElementScaleComponent"; }
  virtual int32 Properties() const {
    return kSimpleComponent|kUpdatableComponent|kLinearInInput|
        kLinearInParameters|kBackpropNeedsInput|kPropagateInPlace;
  }

  virtual void* Propagate(const ComponentPrecomputedIndexes *indexes,
                         const CuMatrixBase<BaseFloat> &in,
                         CuMatrixBase<BaseFloat> *out) const;
  virtual void Backprop(const std::string &debug_info,
                        const ComponentPrecomputedIndexes *indexes,
                        const CuMatrixBase<BaseFloat> &in_value,
                        const CuMatrixBase<BaseFloat> &, // out_value
                        const CuMatrixBase<BaseFloat> &out_deriv,
                        void *memo,
                        Component *to_update,
                        CuMatrixBase<BaseFloat> *in_deriv) const;

  virtual void Read(std::istream &is, bool binary);
  virtual void Write(std::ostream &os, bool binary) const;

  virtual Component* Copy() const;


  // Some functions from base-class UpdatableComponent.
  virtual void Scale(BaseFloat scale);
  virtual void Add(BaseFloat alpha, const Component &other);
  virtual void PerturbParams(BaseFloat stddev);
  virtual BaseFloat DotProduct(const UpdatableComponent &other) const;
  virtual int32 NumParameters() const;
  virtual void Vectorize(VectorBase<BaseFloat> *params) const;
  virtual void UnVectorize(const VectorBase<BaseFloat> &params);

  // Some functions that are specific to this class.
  explicit PerElementScaleComponent(const PerElementScaleComponent &other);

  void Init(int32 dim, BaseFloat param_mean, BaseFloat param_stddev);
  void Init(std::string vector_filename);

 protected:
  friend class AffineComponent;  // necessary for collapse
  // This function Update() is for extensibility; child classes may override
  // this, e.g. for natural gradient update.
  virtual void Update(
      const std::string &debug_info,
      const CuMatrixBase<BaseFloat> &in_value,
      const CuMatrixBase<BaseFloat> &out_deriv) {
    UpdateSimple(in_value, out_deriv);
  }
  // UpdateSimple is used when *this is a gradient.  Child classes may override
  // this if needed, but typically won't need to.
  virtual void UpdateSimple(
      const CuMatrixBase<BaseFloat> &in_value,
      const CuMatrixBase<BaseFloat> &out_deriv);

  const PerElementScaleComponent &operator
      = (const PerElementScaleComponent &other); // Disallow.
  CuVector<BaseFloat> scales_;
};


// PerElementOffsetComponent offsets each dimension of its input with a separate
// trainable bias; it's like an affine component with fixed weight matrix which is always equal to I.
class PerElementOffsetComponent: public UpdatableComponent {
 public:
  virtual int32 InputDim() const { return offsets_.Dim(); }
  virtual int32 OutputDim() const { return offsets_.Dim(); }

  virtual std::string Info() const;
  virtual void InitFromConfig(ConfigLine *cfl);

  PerElementOffsetComponent() { } // use Init to really initialize.
  virtual std::string Type() const { return "PerElementOffsetComponent"; }
  virtual int32 Properties() const {
    return kSimpleComponent|kUpdatableComponent|
           kBackpropInPlace|kPropagateInPlace;
  }

  virtual void* Propagate(const ComponentPrecomputedIndexes *indexes,
                         const CuMatrixBase<BaseFloat> &in,
                         CuMatrixBase<BaseFloat> *out) const;
  virtual void Backprop(const std::string &debug_info,
                        const ComponentPrecomputedIndexes *indexes,
                        const CuMatrixBase<BaseFloat> &, // in_value
                        const CuMatrixBase<BaseFloat> &, // out_value
                        const CuMatrixBase<BaseFloat> &out_deriv,
                        void *memo,
                        Component *to_update,
                        CuMatrixBase<BaseFloat> *in_deriv) const;

  virtual void Read(std::istream &is, bool binary);
  virtual void Write(std::ostream &os, bool binary) const;

  virtual Component* Copy() const;


  // Some functions from base-class UpdatableComponent.
  virtual void Scale(BaseFloat scale);
  virtual void Add(BaseFloat alpha, const Component &other);
  virtual void PerturbParams(BaseFloat stddev);
  virtual BaseFloat DotProduct(const UpdatableComponent &other) const;
  virtual int32 NumParameters() const;
  virtual void Vectorize(VectorBase<BaseFloat> *params) const;
  virtual void UnVectorize(const VectorBase<BaseFloat> &params);

  // Some functions that are specific to this class.
  explicit PerElementOffsetComponent(const PerElementOffsetComponent &other);

  void Init(int32 dim, BaseFloat param_mean,
            BaseFloat param_stddev);
  void Init(std::string vector_filename);

 protected:
  const PerElementOffsetComponent &operator
      = (const PerElementOffsetComponent &other); // Disallow.
  CuVector<BaseFloat> offsets_;
};


// ConstantFunctionComponent returns constant function of its input,
// i.e. its output does not depend on its input.  It is the same as
// an affine component with the linear term fixed at zero.
// It is optionally trainable, and optionally you can use natural
// gradient.  The input is required only because it's more convenient
// to make SimpleComponents [but see ConstantComponent, which requires
// no inputs].
class ConstantFunctionComponent: public UpdatableComponent {
 public:
  virtual int32 InputDim() const { return input_dim_; }
  virtual int32 OutputDim() const { return output_.Dim(); }

  virtual std::string Info() const;
  // possible parameter values with their defaults:
  // input-dim=-1 is-updatable=true use-natural-gradient=true output-dim=-1
  // output-mean=0 output-stddev=0
  virtual void InitFromConfig(ConfigLine *cfl);

  ConstantFunctionComponent();

  ConstantFunctionComponent(const ConstantFunctionComponent &other);

  virtual std::string Type() const { return "ConstantFunctionComponent"; }
  virtual int32 Properties() const {
    return kSimpleComponent|
        (is_updatable_ ? kUpdatableComponent|kLinearInParameters : 0) |
        (InputDim() == OutputDim() ? kPropagateInPlace: 0) |
        kBackpropAdds;
  }
  virtual void* Propagate(const ComponentPrecomputedIndexes *indexes,
                         const CuMatrixBase<BaseFloat> &in,
                         CuMatrixBase<BaseFloat> *out) const;
  virtual void Backprop(const std::string &debug_info,
                        const ComponentPrecomputedIndexes *indexes,
                        const CuMatrixBase<BaseFloat> &, // in_value
                        const CuMatrixBase<BaseFloat> &, // out_value
                        const CuMatrixBase<BaseFloat> &out_deriv,
                        void *memo,
                        Component *to_update,
                        CuMatrixBase<BaseFloat> *in_deriv) const;

  virtual void Read(std::istream &is, bool binary);
  virtual void Write(std::ostream &os, bool binary) const;

  virtual Component* Copy() const;

  // Some functions from base-class UpdatableComponent.
  virtual void Scale(BaseFloat scale);
  virtual void Add(BaseFloat alpha, const Component &other);
  virtual void PerturbParams(BaseFloat stddev);
  virtual BaseFloat DotProduct(const UpdatableComponent &other) const;
  virtual int32 NumParameters() const;
  virtual void Vectorize(VectorBase<BaseFloat> *params) const;
  virtual void UnVectorize(const VectorBase<BaseFloat> &params);
 private:
  int32 input_dim_;
  // the output value-- a vector.
  CuVector<BaseFloat> output_;

  bool is_updatable_;
  // if true, and if updatable, do natural-gradient update.
  bool use_natural_gradient_;
  OnlineNaturalGradient preconditioner_;

  const ConstantFunctionComponent &operator
  = (const ConstantFunctionComponent &other); // Disallow.
};



// NaturalGradientPerElementScaleComponent is like PerElementScaleComponent but
// it uses a natural gradient update for the per-element scales, and enforces a
// maximum amount of change per minibatch, for stability.
class NaturalGradientPerElementScaleComponent: public PerElementScaleComponent {
 public:

  virtual std::string Info() const;

  virtual void InitFromConfig(ConfigLine *cfl);

  NaturalGradientPerElementScaleComponent() { } // use Init to really initialize.
  virtual std::string Type() const {
    return "NaturalGradientPerElementScaleComponent";
  }

  virtual void Read(std::istream &is, bool binary);
  virtual void Write(std::ostream &os, bool binary) const;

  virtual Component* Copy() const;

  // Some functions that are specific to this class:
  explicit NaturalGradientPerElementScaleComponent(
      const NaturalGradientPerElementScaleComponent &other);

  void Init(int32 dim, BaseFloat param_mean,
            BaseFloat param_stddev, int32 rank, int32 update_period,
            BaseFloat num_samples_history, BaseFloat alpha);
  void Init(std::string vector_filename,
            int32 rank, int32 update_period, BaseFloat num_samples_history,
            BaseFloat alpha);

 private:
  // unlike the NaturalGradientAffineComponent, there is only one dimension to
  // consider as the parameters are a vector not a matrix, so we only need one
  // preconditioner.
  // The preconditioner stores its own configuration values; we write and read
  // these, but not the preconditioner object itself.
  OnlineNaturalGradient preconditioner_;

  // Override of the parent-class Update() function, called only
  // if this->is_gradient_ = false; this implements the natural
  // gradient update.
  virtual void Update(
      const std::string &debug_info,
      const CuMatrixBase<BaseFloat> &in_value,
      const CuMatrixBase<BaseFloat> &out_deriv);

  const NaturalGradientPerElementScaleComponent &operator
      = (const NaturalGradientPerElementScaleComponent &other); // Disallow.
};

/**
 * ConvolutionalComponent implements 2d-convolution.
 * It uses 3D filters on 3D inputs, but the 3D filters hop only over
 * 2 dimensions as it has same size as the input along the 3rd dimension.
 * Input : A matrix where each row is a  vectorized 3D-tensor.
 *        The 3D tensor has dimensions
 *        x: (e.g. time)
 *        y: (e.g. frequency)
 *        z: (e.g. channels like features/delta/delta-delta)
 *
 *        The component supports input vectorizations of type zyx and yzx.
 *        The default vectorization type is zyx.
 *        e.g. for input vectorization of type zyx the input is vectorized by
 *        spanning axes z, y and x of the tensor in that order.
 *        Given 3d tensor A with sizes (2, 2, 2) along the three dimensions
 *        the zyx vectorized input looks like
 *  A(0,0,0) A(0,0,1) A(0,1,0) A(0,1,1) A(1,0,0) A(1,0,1) A(1,1,0) A(1,1,1)
 *
 *
 * Output : The output is also a 3D tensor vectorized in the zyx format.
 *          The channel axis (z) in the output corresponds to the output of
 *          different filters. The first channel corresponds to the first filter
 *          i.e., first row of the filter_params_ matrix.
 *
 * Note: The component has to support yzx input vectorization as the binaries
 * like add-deltas generate yz vectorized output. These input vectors are
 * concatenated using the Append descriptor across time steps to form a yzx
 * vectorized 3D tensor input.
 * e.g. Append(Offset(input, -1), input, Offset(input, 1))
 *
 *
 * For information on the hyperparameters and parameters of this component see
 * the variable declarations.
 *
 * Propagation:
 * ------------
 * Convolution operation consists of a dot-products between the filter tensor
 * and input tensor patch, for various shifts of filter tensor along the x and y
 * axes input tensor. (Note: there is no shift along z-axis as the filter and
 * input tensor have same size along this axis).
 *
 * For a particular shift (i,j) of the filter tensor
 * along input tensor dimensions x and y, the elements of the input tensor which
 * overlap with the filter form the input tensor patch. This patch is vectorized
 * in zyx format. All the patches corresponding to various samples in the
 * mini-batch are stacked into a matrix, where each row corresponds to one
 * patch. Let this matrix be represented by X_{i,j}. The dot products with
 * various filters are computed simultaneously by computing the matrix product
 * with the filter_params_ matrix (W)
 * Y_{i,j} = X_{i,j}*W^T.
 * Each row of W corresponds to one filter 3D tensor vectorized in zyx format.
 *
 * All the matrix products corresponding to various shifts (i,j) of the
 * filter tensor are computed simultaneously using the AddMatMatBatched
 * call of CuMatrixBase class.
 *
 * BackPropagation:
 * ----------------
 *  Backpropagation to compute the input derivative (\nabla X_{i,j})
 *  consists of the a series of matrix products.
 *  \nablaX_{i,j} = \nablaY_{i,j}*W where \nablaY_{i,j} corresponds to the
 *   output derivative for a particular shift of the filter.
 *
 *   Once again these matrix products are computed simultaneously.
 *
 * Update:
 * -------
 *  The weight gradient is computed as
 *  \nablaW = \Sum_{i,j} (X_{i,j}^T *\nablaY_{i,j})
 *
 */
class ConvolutionComponent: public UpdatableComponent {
 public:
  enum TensorVectorizationType  {
    kYzx = 0,
    kZyx = 1
  };

  ConvolutionComponent();
  // constructor using another component
  ConvolutionComponent(const ConvolutionComponent &component);
  // constructor using parameters
  ConvolutionComponent(
    const CuMatrixBase<BaseFloat> &filter_params,
    const CuVectorBase<BaseFloat> &bias_params,
    int32 input_x_dim, int32 input_y_dim, int32 input_z_dim,
    int32 filt_x_dim, int32 filt_y_dim,
    int32 filt_x_step, int32 filt_y_step,
    TensorVectorizationType input_vectorization,
    BaseFloat learning_rate);

  virtual int32 InputDim() const;
  virtual int32 OutputDim() const;

  virtual std::string Info() const;
  virtual void InitFromConfig(ConfigLine *cfl);
  virtual std::string Type() const { return "ConvolutionComponent"; }
  virtual int32 Properties() const {
    return kSimpleComponent|kUpdatableComponent|kBackpropNeedsInput|
           kBackpropAdds|kPropagateAdds;
  }

  virtual void* Propagate(const ComponentPrecomputedIndexes *indexes,
                         const CuMatrixBase<BaseFloat> &in,
                         CuMatrixBase<BaseFloat> *out) const;
  virtual void Backprop(const std::string &debug_info,
                        const ComponentPrecomputedIndexes *indexes,
                        const CuMatrixBase<BaseFloat> &in_value,
                        const CuMatrixBase<BaseFloat> &, // out_value,
                        const CuMatrixBase<BaseFloat> &out_deriv,
                        void *memo,
                        Component *to_update_in,
                        CuMatrixBase<BaseFloat> *in_deriv) const;
  void Update(const std::string &debug_info,
              const CuMatrixBase<BaseFloat> &in_value,
              const CuMatrixBase<BaseFloat> &out_deriv,
              const std::vector<CuSubMatrix<BaseFloat> *>& out_deriv_batch);


  virtual void Read(std::istream &is, bool binary);
  virtual void Write(std::ostream &os, bool binary) const;

  virtual Component* Copy() const;

  // Some functions from base-class UpdatableComponent.
  virtual void Scale(BaseFloat scale);
  virtual void Add(BaseFloat alpha, const Component &other);
  virtual void PerturbParams(BaseFloat stddev);
  virtual BaseFloat DotProduct(const UpdatableComponent &other) const;
  virtual int32 NumParameters() const;
  virtual void Vectorize(VectorBase<BaseFloat> *params) const;
  virtual void UnVectorize(const VectorBase<BaseFloat> &params);

  // Some functions that are specific to this class.
  void SetParams(const VectorBase<BaseFloat> &bias,
                 const MatrixBase<BaseFloat> &filter);
  const CuVector<BaseFloat> &BiasParams() const { return bias_params_; }
  const CuMatrix<BaseFloat> &LinearParams() const { return filter_params_; }
  void Init(int32 input_x_dim, int32 input_y_dim, int32 input_z_dim,
            int32 filt_x_dim, int32 filt_y_dim,
            int32 filt_x_step, int32 filt_y_step, int32 num_filters,
            TensorVectorizationType input_vectorization,
            BaseFloat param_stddev, BaseFloat bias_stddev);
  // there is no filt_z_dim parameter as the length of the filter along
  // z-dimension is same as the input
  void Init(int32 input_x_dim, int32 input_y_dim, int32 input_z_dim,
            int32 filt_x_dim, int32 filt_y_dim,
            int32 filt_x_step, int32 filt_y_step,
            TensorVectorizationType input_vectorization,
            std::string matrix_filename);

  // resize the component, setting the parameters to zero, while
  // leaving any other configuration values the same
  void Resize(int32 input_dim, int32 output_dim);

  void Update(const std::string &debug_info,
              const CuMatrixBase<BaseFloat> &in_value,
              const CuMatrixBase<BaseFloat> &out_deriv);


 private:
  int32 input_x_dim_;   // size of the input along x-axis
                        // (e.g. number of time steps)

  int32 input_y_dim_;   // size of input along y-axis
                        // (e.g. number of mel-frequency bins)

  int32 input_z_dim_;   // size of input along z-axis
                        // (e.g. number of channels is 3 if the input has
                        // features + delta + delta-delta features

  int32 filt_x_dim_;    // size of the filter along x-axis

  int32 filt_y_dim_;    // size of the filter along y-axis

  // there is no filt_z_dim_ as it is always assumed to be
  // the same as input_z_dim_

  int32 filt_x_step_;   // the number of steps taken along x-axis of input
                        //  before computing the next dot-product
                        //  of filter and input

  int32 filt_y_step_;   // the number of steps taken along y-axis of input
                        // before computing the next dot-product of the filter
                        // and input

  // there is no filt_z_step_ as only dot product is possible along this axis

  TensorVectorizationType input_vectorization_; // type of vectorization of the
  // input 3D tensor. Accepts zyx and yzx formats

  CuMatrix<BaseFloat> filter_params_;
  // the filter (or kernel) matrix is a matrix of vectorized 3D filters
  // where each row in the matrix corresponds to one filter.
  // The 3D filter tensor is vectorizedin zyx format.
  // The first row of the matrix corresponds to the first filter and so on.
  // Keep in mind the vectorization type and order of filters when using file
  // based initialization.

  CuVector<BaseFloat> bias_params_;
  // the filter-specific bias vector (i.e., there is a seperate bias added
  // to the output of each filter).
  bool is_gradient_;

  void InputToInputPatches(const CuMatrixBase<BaseFloat>& in,
                           CuMatrix<BaseFloat> *patches) const;
  void InderivPatchesToInderiv(const CuMatrix<BaseFloat>& in_deriv_patches,
                               CuMatrixBase<BaseFloat> *in_deriv) const;
  const ConvolutionComponent &operator = (const ConvolutionComponent &other); // Disallow.
};


/*
  LstmNonlinearityComponent is a component that implements part of an LSTM, by
  combining together the sigmoids and tanh's, plus some diagonal terms, into
  a single block.
  We will refer to the LSTM formulation used in

  Long Short-Term Memory Recurrent Neural Network Architectures for Large Scale Acoustic Modeling"
  by H. Sak et al,
  http://static.googleusercontent.com/media/research.google.com/en//pubs/archive/43905.pdf.

  Suppose the cell dimension is C.  Then outside this component, we compute
  the 4 * C-dimensional quantity consisting of 4 blocks as follows, by a single
  matrix multiplication:

  i_part = W_{ix} x_t + W_{im} m_{t-1} + b_i
  f_part = W_{fx} x_t + W_{fm} m_{t-1} + b_f
  c_part = W_{cx} x_t + W_{cm} m_{t-1} + b_c
  o_part = W_{cx} x_t + W_{om} m_{t-1} + b_o

  The part of the computation that takes place in this component is as follows.
  Its input is of dimension 5C, consisting of 5 blocks: (i_part, f_part, c_part, o_part, and
  c_{t-1}).  Its output is of dimension 2C, consisting of 2 blocks: c_t and m_t.

  To recap: the input is (i_part, f_part, c_part, o_part, c_{t-1}); the output is (c_t, m_t).


  This component has parameters, 3C of them in total: the diagonal matrices w_i, w_f
  and w_o.


  In the forward pass (Propagate), this component computes the following:

     i_t = Sigmoid(i_part + w_{ic}*c_{t-1})   (1)
     f_t = Sigmoid(f_part + w_{fc}*c_{t-1})   (2)
     c_t = f_t*c_{t-1} + i_t * Tanh(c_part)   (3)
     o_t = Sigmoid(o_part + w_{oc}*c_t)       (4)
     m_t = o_t * Tanh(c_t)                    (5)
    # note: the outputs are just c_t and m_t.

  The backprop is as you would think, but for the "self-repair" we need to pass
  in additional vectors (of the same dim as the parameters of the layer) that
  dictate whether or not we add an additional term to the backpropagated
  derivatives.  (This term helps force the input to the nonlinearities into the
  range where the derivatives are not too small).

  This component stores stats of the same form as are normally stored by the
  StoreStats() functions for the sigmoid and tanh units, i.e. averages of the
  activations and derivatives, but this is done inside the Backprop() functions.
  [the StoreStats() functions don't take the input data as an argument, so
  storing this data that way is impossible, and anyway it's more efficient to
  do it as part of backprop.]

  Configuration values accepted:
         cell-dim          e.g. cell-dim=1024  Cell dimension.  The input
                          dimension of this component is cell-dim * 5, and the
                          output dimension is cell-dim * 2.  Note: this
                          component implements only part of the LSTM layer,
                          see comments above.
         param-stddev     Standard deviation for random initialization of
                          the diagonal matrices (AKA peephole connections).
                          default=1.0, which is probably too high but
                          we couldn't see any reliable gain from decreasing it.
         tanh-self-repair-threshold   Equivalent to the self-repair-lower-threshold
                          in a TanhComponent; applies to both the tanh nonlinearities.
                          default=0.2, you probably won't want to changethis.
         sigmoid-self-repair-threshold   Equivalent to self-repair-lower-threshold
                          in a SigmoidComponent; applies to all three of the sigmoid
                          nonlinearities.  default=0.05, you probably won't want to
                          change this.
         self-repair-scale Equivalent to the self-repair-scale in a SigmoidComponent
                          or TanhComponent; applies to both the sigmoid and tanh
                          nonlinearities.  default=1.0e-05, which you probably won't
                          want to change unless dealing with an objective function
                          that has smaller or larger dynamic range than normal, in
                          which case you might want to make it smaller or larger.
*/
class LstmNonlinearityComponent: public UpdatableComponent {
 public:

  virtual int32 InputDim() const;
  virtual int32 OutputDim() const;
  virtual std::string Info() const;
  virtual void InitFromConfig(ConfigLine *cfl);
  LstmNonlinearityComponent() { } // use Init to really initialize.
  virtual std::string Type() const { return "LstmNonlinearityComponent"; }
  virtual int32 Properties() const {
    return kSimpleComponent|kUpdatableComponent|kBackpropNeedsInput;
  }

  virtual void* Propagate(const ComponentPrecomputedIndexes *indexes,
                         const CuMatrixBase<BaseFloat> &in,
                         CuMatrixBase<BaseFloat> *out) const;
  virtual void Backprop(const std::string &debug_info,
                        const ComponentPrecomputedIndexes *indexes,
                        const CuMatrixBase<BaseFloat> &in_value,
                        const CuMatrixBase<BaseFloat> &, // out_value,
                        const CuMatrixBase<BaseFloat> &out_deriv,
                        void *memo,
                        Component *to_update_in,
                        CuMatrixBase<BaseFloat> *in_deriv) const;

  virtual void Read(std::istream &is, bool binary);
  virtual void Write(std::ostream &os, bool binary) const;

  virtual Component* Copy() const;

  // Some functions from base-class UpdatableComponent.
  virtual void Scale(BaseFloat scale);
  virtual void Add(BaseFloat alpha, const Component &other);
  virtual void PerturbParams(BaseFloat stddev);
  virtual BaseFloat DotProduct(const UpdatableComponent &other) const;
  virtual int32 NumParameters() const;
  virtual void Vectorize(VectorBase<BaseFloat> *params) const;
  virtual void UnVectorize(const VectorBase<BaseFloat> &params);
  virtual void ZeroStats();

  // Some functions that are specific to this class:
  explicit LstmNonlinearityComponent(
      const LstmNonlinearityComponent &other);

  void Init(int32 cell_dim, BaseFloat param_stddev,
            BaseFloat tanh_self_repair_threshold,
            BaseFloat sigmoid_self_repair_threshold,
            BaseFloat self_repair_scale);

  void Init(std::string vector_filename,
            int32 rank, int32 update_period, BaseFloat num_samples_history,
<<<<<<< HEAD
            BaseFloat alpha, BaseFloat max_change_per_minibatch);
=======
            BaseFloat alpha);

>>>>>>> 04a56451
 private:

  // Initializes the natural-gradient object with the configuration we
  // use for this object, which for now is hardcoded at the C++ level.
  void InitNaturalGradient();

  // Notation: C is the cell dimension; it equals params_.NumCols().

  // The dimension of the parameter matrix is (3 x C);
  // it contains the 3 diagonal parameter matrices w_i, w_f and w_o.
  CuMatrix<BaseFloat> params_;

  // Of dimension 5 * C, with a row for each of the Sigmoid/Tanh functions in
  // equations (1) through (5), this is the sum of the values of the nonliearities
  // (used for diagnostics only).  It is comparable to value_sum_ vector
  // in base-class NonlinearComponent.
  CuMatrix<double> value_sum_;

  // Of dimension 5 * C, with a row for each of the Sigmoid/Tanh functions in
  // equations (1) through (5), this is the sum of the derivatives of the
  // nonliearities (used for diagnostics and to control self-repair).  It is
  // comparable to the deriv_sum_ vector in base-class
  // NonlinearComponent.
  CuMatrix<double> deriv_sum_;

  // This matrix has dimension 10.  The contents are a block of 5 self-repair
  // thresholds (typically "0.05 0.05 0.2 0.05 0.2"), then a block of 5
  // self-repair scales (typically all 0.00001).  These are for each of the 5
  // nonlinearities in the LSTM component in turn (see comments in cu-math.h for
  // more info).
  CuVector<BaseFloat> self_repair_config_;

  // This matrix has dimension 5.  For each of the 5 nonlinearities in the LSTM
  // component (see comments in cu-math.h for more info), it contains the total,
  // over all frames represented in count_, of the number of dimensions that
  // were subject to self_repair.  To get the self-repair proportion you should
  // divide by (count_ times cell_dim_).
  CuVector<double> self_repair_total_;

  // The total count (number of frames) corresponding to the stats in value_sum_
  // and deriv_sum_.
  double count_;

  // Preconditioner for the parameters of this component [operates in the space
  // of dimension C].
  // The preconditioner stores its own configuration values; we write and read
  // these, but not the preconditioner object itself.
  OnlineNaturalGradient preconditioner_;

  const LstmNonlinearityComponent &operator
      = (const LstmNonlinearityComponent &other); // Disallow.
};




/*
 * MaxPoolingComponent :
 * Maxpooling component was firstly used in ConvNet for selecting an
 * representative activation in an area. It inspired Maxout nonlinearity.
 * Each output element of this component is the maximum of a block of
 * input elements where the block has a 3D dimension (pool_x_size_,
 * pool_y_size_, pool_z_size_).
 * Blocks could overlap if the shift value on any axis is smaller
 * than its corresponding pool size (e.g. pool_x_step_ < pool_x_size_).
 * If the shift values are euqal to their pool size, there is no
 * overlap; while if they all equal 1, the blocks overlap to
 * the greatest possible extent.
 *
 * This component is designed to be used after a ConvolutionComponent
 * so that the input matrix is propagated from a 2d-convolutional layer.
 * This component implements 3d-maxpooling which performs
 * max pooling along the three axes.
 * Input : A matrix where each row is a vectorized 3D-tensor.
 *        The 3D tensor has dimensions
 *        x: (e.g. time)
 *        y: (e.g. frequency)
 *        z: (e.g. channels like number of filters in the ConvolutionComponent)
 *
 *        The component assumes input vectorizations of type zyx
 *        which is the default output vectorization type of a ConvolutionComponent.
 *        e.g. for input vectorization of type zyx the input is vectorized by
 *        spanning axes z, y and x of the tensor in that order.
 *        Given 3d tensor A with sizes (2, 2, 2) along the three dimensions
 *        the zyx vectorized input looks like
 *  A(0,0,0) A(0,0,1) A(0,1,0) A(0,1,1) A(1,0,0) A(1,0,1) A(1,1,0) A(1,1,1)
 *
 * Output : The output is also a 3D tensor vectorized in the zyx format.
 *
 * For information on the hyperparameters and parameters of this component see
 * the variable declarations.
 *
 *
 */
class MaxpoolingComponent: public Component {
 public:

  MaxpoolingComponent(): input_x_dim_(0), input_y_dim_(0), input_z_dim_(0),
                           pool_x_size_(0), pool_y_size_(0), pool_z_size_(0),
                           pool_x_step_(0), pool_y_step_(0), pool_z_step_(0) { }
  // constructor using another component
  MaxpoolingComponent(const MaxpoolingComponent &component);

  virtual int32 InputDim() const;
  virtual int32 OutputDim() const;

  virtual std::string Info() const;
  virtual void InitFromConfig(ConfigLine *cfl);
  virtual std::string Type() const { return "MaxpoolingComponent"; }
  virtual int32 Properties() const {
    return kSimpleComponent|kBackpropNeedsInput|kBackpropNeedsOutput|
           kBackpropAdds;
  }

  virtual void* Propagate(const ComponentPrecomputedIndexes *indexes,
                         const CuMatrixBase<BaseFloat> &in,
                         CuMatrixBase<BaseFloat> *out) const;
  virtual void Backprop(const std::string &debug_info,
                        const ComponentPrecomputedIndexes *indexes,
                        const CuMatrixBase<BaseFloat> &in_value,
                        const CuMatrixBase<BaseFloat> &out_value,
                        const CuMatrixBase<BaseFloat> &out_deriv,
                        void *memo,
                        Component *, // to_update,
                        CuMatrixBase<BaseFloat> *in_deriv) const;

  virtual void Read(std::istream &is, bool binary); // This Read function
  // requires that the Component has the correct type.

  /// Write component to stream
  virtual void Write(std::ostream &os, bool binary) const;
  virtual Component* Copy() const { return new MaxpoolingComponent(*this); }


 protected:
  void InputToInputPatches(const CuMatrixBase<BaseFloat>& in,
                           CuMatrix<BaseFloat> *patches) const;
  void InderivPatchesToInderiv(const CuMatrix<BaseFloat>& in_deriv_patches,
                               CuMatrixBase<BaseFloat> *in_deriv) const;
  virtual void Check() const;


  int32 input_x_dim_;   // size of the input along x-axis
  // (e.g. number of time steps)
  int32 input_y_dim_;   // size of input along y-axis
  // (e.g. number of mel-frequency bins)
  int32 input_z_dim_;   // size of input along z-axis
  // (e.g. number of filters in the ConvolutionComponent)

  int32 pool_x_size_;    // size of the pooling window along x-axis
  int32 pool_y_size_;    // size of the pooling window along y-axis
  int32 pool_z_size_;    // size of the pooling window along z-axis

  int32 pool_x_step_;   // the number of steps taken along x-axis of input
  //  before computing the next pool
  int32 pool_y_step_;   // the number of steps taken along y-axis of input
  // before computing the next pool
  int32 pool_z_step_;   // the number of steps taken along z-axis of input
  // before computing the next pool

};


/*
  BatchNormComponent

  This implements batch normalization; for each dimension of the
  input it normalizes the data to be zero-mean, unit-variance.  You
  can set the block-dim configuration value to implement spatial
  batch normalization, see the comment for the variable.

  It's a simple component (uses the kSimpleComponent flag), but it is unusual in
  that it will give different results if you call it on half the matrix at a
  time.  Most of the time this would be pretty harmless, so we still return the
  kSimpleComponent flag.  We may have to modify the test code a little to
  account for this, or possibly remove the kSimpleComponent flag.  In some sense
  each output Index depends on every input Index, but putting those dependencies
  explicitly into the dependency-tracking framework as a GeneralComponent
  would be very impractical and might lead to a lot of unnecessary things being
  computed.  You have to be a bit careful where you put this component, and understand
  what you're doing e.g. putting it in the path of a recurrence is a bit problematic
  if the minibatch size were small.
 */
class BatchNormComponent: public Component {
 public:

  BatchNormComponent(): dim_(0), block_dim_(0),
                        epsilon_(1.0e-03), target_rms_(1.0),
                        test_mode_(false), count_(0) { }

  // call this with 'true' to set 'test mode' where the batch normalization is
  // done with stored stats.  There won't normally be any need to specially
  // accumulate these stats; they are stored as a matter of course on each
  // iteration of training, as for NonlinearComponents, and we'll use the stats
  // from the most recent [script-level] iteration.
  void SetTestMode(bool test_mode);

  // constructor using another component
  BatchNormComponent(const BatchNormComponent &other);

  virtual int32 InputDim() const { return dim_; }
  virtual int32 OutputDim() const { return dim_; }

  virtual std::string Info() const;
  // supports the config variables dim, block-dim (which defaults to dim),
  // epsilon (which defaults to 1.0e-3), and target-rms (which defaults to 1.0,
  // and is a scaling on the output; it's comparable to the target-rms of
  // NormalizeComponent).  it also accepts a boolean 'test-mode' config which is
  // only intended for use in testing code, and not in real situations.  (note:
  // test-mode is a real thing that's used during 'inference' given a previously
  // computed model, and we do set test mode in real situations; we just don't
  // do so from the config, we use the function SetTestMode().
  virtual void InitFromConfig(ConfigLine *cfl);
  virtual std::string Type() const { return "BatchNormComponent"; }
  virtual int32 Properties() const {
    // If the block-dim is less than the dim, we need the input and output
    // matrices to be contiguous (stride==num-cols), as we'll be reshaping
    // internally.  This is not much of a cost, because this will be used
    // in convnets where we have to do this anyway.
    return kSimpleComponent|kBackpropNeedsOutput|kPropagateInPlace|
        kBackpropInPlace|
        (block_dim_ < dim_ ? kInputContiguous|kOutputContiguous : 0)|
        (test_mode_ ? 0 : kUsesMemo|kStoresStats);
  }
  virtual void* Propagate(const ComponentPrecomputedIndexes *indexes,
                         const CuMatrixBase<BaseFloat> &in,
                         CuMatrixBase<BaseFloat> *out) const;
  virtual void Backprop(const std::string &debug_info,
                        const ComponentPrecomputedIndexes *indexes,
                        const CuMatrixBase<BaseFloat> &in_value,
                        const CuMatrixBase<BaseFloat> &out_value,
                        const CuMatrixBase<BaseFloat> &out_deriv,
                        void *memo,
                        Component *, // to_update,
                        CuMatrixBase<BaseFloat> *in_deriv) const;

  virtual void Read(std::istream &is, bool binary); // This Read function
  // requires that the Component has the correct type.

  /// Write component to stream
  virtual void Write(std::ostream &os, bool binary) const;
  virtual Component* Copy() const { return new BatchNormComponent(*this); }

  virtual void Scale(BaseFloat scale);
  virtual void Add(BaseFloat alpha, const Component &other);
  virtual void ZeroStats();


  virtual void DeleteMemo(void *memo) const { delete static_cast<Memo*>(memo); }

  virtual void StoreStats(const CuMatrixBase<BaseFloat> &in_value,
                          const CuMatrixBase<BaseFloat> &out_value,
                          void *memo);
 private:

  struct Memo {
    // number of frames (after any reshaping).
    int32 num_frames;
    // 'sum_sumsq_scale' is of dimension 4 by block_dim_:
    // Row 0 = mean = the mean of the rows of the input
    // Row 1 = uvar = the uncentered variance of the input (= sumsq / num_frames).
    // Row 2 = scale = the scale of the renormalization, which is
    // Row 3 is used as a temporary in Backprop.
    //    the inverse stddev of the input (modified by epsilon_,
    //    see the Propagate function.
    CuMatrix<BaseFloat> mean_uvar_scale;
  };

  void Check() const;

  // this function is used in a couple of places; it turns the raw stats into
  // the offset/scale term of a normalizing transform.
  static void ComputeOffsetAndScale(double count,
                                    BaseFloat epsilon,
                                    const Vector<double> &stats_sum,
                                    const Vector<double> &stats_sumsq,
                                    Vector<BaseFloat> *offset,
                                    Vector<BaseFloat> *scale);
  // computes derived parameters offset_ and scale_.
  void ComputeDerived();

  // Dimension of the input and output.
  int32 dim_;
  // This would normally be the same as dim_, but if it's less (and it must be >
  // 0 and must divide dim_), then each separate block of the input of dimension
  // 'block_dim_' is treated like a separate frame for the purposes of
  // normalization.  This can be used to implement spatial batch normalization
  // for convolutional setups-- assuming the filter-dim has stride 1, which it
  // always will in the new code in nnet-convolutional-component.h, when it's
  // finished.
  int32 block_dim_;

  // Used to avoid exact-zero variances, epsilon has the dimension of a
  // covariance; in this work it is applied as a floor, not as an additive term
  // (this is safer in the presence of numerical roundoff).
  BaseFloat epsilon_;

  // This value will normally be 1.0, which is the default, but you can set it
  // to other values as a way to control how fast the following layer learns
  // (smaller -> slower).  The same config exists in NormalizeComponent.
  BaseFloat target_rms_;

  // This is true if we want the batch normalization to operate in 'test mode'
  // meaning the data mean and stddev used for the normalziation are fixed
  // quantities based on previously accumulated stats.  Note: the stats we use
  // for this are based on the same 'StoreStats' mechanism as we use for
  // components like SigmoidComponent and ReluComponent; we'll be using
  // the stats from the most recent [script-level] iteration of training.
  bool test_mode_;


  // total count of stats stored by StoreStats().
  double count_;
  // sum-of-data component of stats of input data.
  CuVector<double> stats_sum_;
  // sum-of-squared component of stats of input data.
  CuVector<double> stats_sumsq_;

  // offset_ and scale_ are derived from stats_sum_ and stats_sumsq_; they
  // dictate the transform that is done in 'test mode'.  They are set only when
  // reading the model from disk and when calling SetTestMode(true); they are
  // resized to empty when the stats are updated, to ensure that out-of-date
  // values are not kept around.
  CuVector<BaseFloat> offset_;
  CuVector<BaseFloat> scale_;
};



/**
   CompositeComponent is a component representing a sequence of
   [simple] components.  The config line would be something like the following
   (imagine this is all on one line):

   component name=composite1 type=CompositeComponent max-rows-process=2048 num-components=3 \
      component1='type=BlockAffineComponent input-dim=1000 output-dim=10000 num-blocks=100' \
      component2='type=RectifiedLinearComponent dim=10000' \
      component3='type=BlockAffineComponent input-dim=10000 output-dim=1000 num-blocks=100'

   The reason you might want to use this component, instead of directly using
   the same sequence of components in the config file, is to save GPU memory (at
   the expense of more compute)-- because doing it like this means we have to
   re-do parts of the forward pass in the backprop phase, but we avoid using
   much memory for very long (and you can make the memory usage very small by
   making max-rows-process small).  We inherit from UpdatableComponent just in
   case one or more of the components in the sequence are updatable.

   It is an error to nest a CompositeComponent inside a CompositeComponent.
   The same effect can be accomplished by specifying a smaller max-rows-process
   in a single CompositeComponent.
 */
class CompositeComponent: public UpdatableComponent {
 public:
  virtual int32 InputDim() const;
  virtual int32 OutputDim() const;

  virtual std::string Info() const;

  virtual void InitFromConfig(ConfigLine *cfl);

  virtual Component* Copy() const;

  CompositeComponent() { } // use Init() or InitFromConfig() to really initialize.

  // Initialize from this list of components; takes ownership of the pointers.
  void Init(const std::vector<Component*> &components,
            int32 max_rows_process);

  virtual std::string Type() const { return "CompositeComponent"; }

  // The properties depend on the properties of the constituent components.  As
  // a special case, we never return kStoresStats in the properties: by default
  // we store things like activation stats (e.g. for nonlinear components like
  // ReLU) as part of the backprop.  This means we may wastefully store stats
  // even when not requested, but it does save time as a separate StoreStats()
  // call would involve propagating the internals.
  virtual int32 Properties() const;

  virtual void* Propagate(const ComponentPrecomputedIndexes *indexes,
                         const CuMatrixBase<BaseFloat> &in,
                         CuMatrixBase<BaseFloat> *out) const;
  virtual void Backprop(const std::string &debug_info,
                        const ComponentPrecomputedIndexes *indexes,
                        const CuMatrixBase<BaseFloat> &in_value,
                        const CuMatrixBase<BaseFloat> &, // out_value
                        const CuMatrixBase<BaseFloat> &out_deriv,
                        void *memo,
                        Component *to_update,
                        CuMatrixBase<BaseFloat> *in_deriv) const;

  // note, we don't implement StoreStats() as it would be inefficient.  Instead,
  // by default we call StoreStats() on all members that have the flag set,
  // inside the Backprop.
  virtual void ZeroStats();

  virtual void Read(std::istream &is, bool binary);
  virtual void Write(std::ostream &os, bool binary) const;

  // Don't implement Copy() at this level: implement it in the child class.

  // Some functions from base-class UpdatableComponent.
  virtual void SetUnderlyingLearningRate(BaseFloat lrate);
  virtual void SetActualLearningRate(BaseFloat lrate);
  virtual void SetAsGradient();
  virtual void Scale(BaseFloat scale);
  virtual void Add(BaseFloat alpha, const Component &other);
  virtual void PerturbParams(BaseFloat stddev);
  virtual BaseFloat DotProduct(const UpdatableComponent &other) const;
  virtual int32 NumParameters() const;
  virtual void Vectorize(VectorBase<BaseFloat> *params) const;
  virtual void UnVectorize(const VectorBase<BaseFloat> &params);

  // note: we dont implement the StoreStats function as it would be quite
  // expensive; instead, by default we call StoreStats() for any components that
  // want to store stats, as part of the backprop pass.  This is not 100% ideal
  // but it will usually do what you want.  We can revisit this later if needed.

  // Functions to iterate over the internal components

  int32 NumComponents() const { return components_.size();}
  /// Gets the ith component in this component.
  /// The ordering is the same as in the config line. The caller
  /// does not own the received component.
  const Component* GetComponent(int32 i) const;
  /// Sets the ith component. After this call, CompositeComponent owns
  /// the reference to the argument component. Frees the previous
  /// ith component.
  void SetComponent(int32 i, Component *component);

  virtual ~CompositeComponent() { DeletePointers(&components_); }
 private:
  // returns the stride type, kDefaultStride or kStrideEqualNumCols,
  // at the output of the i'th component.
  inline MatrixStrideType GetStrideType(int32 i) const;

  // returns true if at least one of 'components_' returns the kUpdatable flag
  // in its flags.
  bool IsUpdatable() const;

  // the maximum number of
  int32 max_rows_process_;
  std::vector<Component*> components_;

};


} // namespace nnet3
} // namespace kaldi


#endif<|MERGE_RESOLUTION|>--- conflicted
+++ resolved
@@ -1933,12 +1933,8 @@
 
   void Init(std::string vector_filename,
             int32 rank, int32 update_period, BaseFloat num_samples_history,
-<<<<<<< HEAD
-            BaseFloat alpha, BaseFloat max_change_per_minibatch);
-=======
             BaseFloat alpha);
 
->>>>>>> 04a56451
  private:
 
   // Initializes the natural-gradient object with the configuration we
